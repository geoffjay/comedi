--- conflicted
+++ resolved
@@ -100,11 +100,7 @@
 	dnl the versioned AS_LINUX macros just use the global variables
 	dnl this could be cleaned up later on if we feel like it
 	case $LINUX_VERSION_MAJOR.$LINUX_VERSION_MINOR in
-<<<<<<< HEAD
-		2.6 | 3.[[0-9]]* | 4.[[0-9]]*)
-=======
 		2.6 | [[3-9]].[[0-9]]*)
->>>>>>> 6ee53076
 			AS_LINUX_2_6()
 			;;
 		2.[[01234]])
